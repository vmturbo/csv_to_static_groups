--- conflicted
+++ resolved
@@ -12,11 +12,7 @@
 import json
 from functools import wraps
 
-<<<<<<< HEAD
-__version__ = "1.1.0"
-=======
 __version__ = "1.1.1"
->>>>>>> 67af7468
 
 ## ----------------------------------------------------
 ##   Global Variables
